name: Docker Image CI

on:
  push:
    branches: [ "main" ]
    tags: [ "v*.*.*" ]

jobs:
  build-docker-deploy:
    runs-on: ubuntu-latest
    steps:
      - name: Checkout source
        uses: actions/checkout@v4

      - name: Set up JDK
<<<<<<< HEAD
        if: ${{ github.ref_type == 'tag' && startsWith(github.ref, 'refs/tags/v') }}
        uses: actions/setup-java@v3
=======
        uses: actions/setup-java@v4
>>>>>>> fa81ee46
        with:
          java-version: '17'
          distribution: "temurin"
          cache: maven

      # Étape pour enlever "-SNAPSHOT" dans le pom.xml
      - name: Remove -SNAPSHOT from pom.xml
        if: ${{ github.ref_type == 'tag' && startsWith(github.ref, 'refs/tags/v') }}
        run: mvn versions:set -DremoveSnapshot -DgenerateBackupPoms=false

      # Génération des tags Docker (optionnel)
      - name: Docker metadata
        id: docker_meta
        if: ${{ github.event_name != 'pull_request' }}
        uses: docker/metadata-action@v5
        with:
          images: ghcr.io/${{ github.repository }}
          tags: |
            type=ref,event=branch
            type=ref,event=pr
            type=semver,pattern={{version}}
            type=semver,pattern={{major}}.{{minor}}
            type=semver,pattern={{major}}

      # Connexion à GHCR
      - name: Login to GHCR
        if: ${{ github.event_name != 'pull_request' }}
        uses: docker/login-action@v3
        with:
          registry: ghcr.io
          username: ${{ github.actor }}
          password: ${{ secrets.GITHUB_TOKEN }}

      # Build & push de l'image Docker
      - name: Build and push Docker image
        if: ${{ github.event_name != 'pull_request' }}
        uses: docker/build-push-action@v6
        with:
          context: .
          tags: ${{ steps.docker_meta.outputs.tags }}
          labels: ${{ steps.docker_meta.outputs.labels }}

      # Déploiement de l'image Docker (optionnel)
      - name: Deploy
        if: github.ref_type == 'tag' && startsWith(github.ref, 'refs/tags/v')
        uses: joelwmale/webhook-action@2.4.1
        with:
          url: ${{ secrets.DEPLOY_WEBHOOK_URL }}<|MERGE_RESOLUTION|>--- conflicted
+++ resolved
@@ -13,12 +13,8 @@
         uses: actions/checkout@v4
 
       - name: Set up JDK
-<<<<<<< HEAD
         if: ${{ github.ref_type == 'tag' && startsWith(github.ref, 'refs/tags/v') }}
-        uses: actions/setup-java@v3
-=======
         uses: actions/setup-java@v4
->>>>>>> fa81ee46
         with:
           java-version: '17'
           distribution: "temurin"
