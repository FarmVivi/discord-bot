<?xml version="1.0" encoding="UTF-8"?>

<project xmlns:xsi="http://www.w3.org/2001/XMLSchema-instance" xmlns="http://maven.apache.org/POM/4.0.0"
         xsi:schemaLocation="http://maven.apache.org/POM/4.0.0 http://maven.apache.org/xsd/maven-4.0.0.xsd">
    <modelVersion>4.0.0</modelVersion>

    <groupId>fr.farmvivi.discordbot</groupId>
    <artifactId>discordbot</artifactId>
<<<<<<< HEAD
    <version>3.0.0-SNAPSHOT</version>
=======
    <version>2.3.27-SNAPSHOT</version>
>>>>>>> 87641ccc

    <name>DiscordBot Core</name>
    <description>Core framework for Discord Bot with plugin support</description>

    <properties>
        <java.version>17</java.version>
        <project.build.sourceEncoding>UTF-8</project.build.sourceEncoding>
        <project.mainClass>fr.farmvivi.discordbot.core.Discobocor</project.mainClass>
    </properties>

    <repositories>
        <repository>
            <id>maven_central</id>
            <name>Maven Central</name>
            <url>https://repo.maven.apache.org/maven2/</url>
        </repository>

        <repository>
            <id>dv8tion</id>
            <name>m2-dv8tion</name>
            <url>https://m2.dv8tion.net/releases</url>
        </repository>

        <repository>
            <id>github-farmvivi</id>
            <name>github-farmvivi</name>
            <url>https://public:&#103;hp_HlKJ3MHXAJoo8n7nOdWzumL6dGMQCF2fpd7L@maven.pkg.github.com/FarmVivi/*</url>
        </repository>
    </repositories>

    <dependencies>
        <!-- https://github.com/FarmVivi/WyLog -->
        <dependency>
            <groupId>net.wytrem</groupId>
            <artifactId>wylog</artifactId>
            <version>2.0.0</version>
        </dependency>

        <!-- https://github.com/DV8FromTheWorld/JDA -->
        <dependency>
            <groupId>net.dv8tion</groupId>
            <artifactId>JDA</artifactId>
            <version>5.5.1</version>
        </dependency>

<<<<<<< HEAD
        <!-- https://mvnrepository.com/artifact/org.yaml/snakeyaml -->
=======
        <!-- https://maven.lavalink.dev/#/releases/dev/arbjerg/lavaplayer -->
        <dependency>
            <groupId>dev.arbjerg</groupId>
            <artifactId>lavaplayer</artifactId>
            <version>2.2.3</version>
        </dependency>

        <!-- https://maven.lavalink.dev/#/releases/dev/lavalink/youtube/common -->
        <dependency>
            <groupId>dev.lavalink.youtube</groupId>
            <artifactId>common</artifactId>
            <version>1.13.2</version>
        </dependency>

        <!-- https://maven.lavalink.dev/#/releases/dev/lavalink/youtube/v2 -->
        <dependency>
            <groupId>dev.lavalink.youtube</groupId>
            <artifactId>v2</artifactId>
            <version>1.13.2</version>
        </dependency>

        <!-- https://maven.topi.wtf/#/releases/com/github/topi314/lavasrc/lavasrc -->
        <dependency>
            <groupId>com.github.topi314.lavasrc</groupId>
            <artifactId>lavasrc</artifactId>
            <version>4.6.0</version>
        </dependency>

        <!-- https://maven.topi.wtf/#/releases/com/github/topi314/lavasrc/protocol-jvm -->
        <dependency>
            <groupId>com.github.topi314.lavasrc</groupId>
            <artifactId>protocol-jvm</artifactId>
            <version>4.6.0</version>
        </dependency>

        <!-- https://mvnrepository.com/artifact/net.sf.trove4j/trove4j -->
        <dependency>
            <groupId>net.sf.trove4j</groupId>
            <artifactId>trove4j</artifactId>
            <version>3.0.3</version>
        </dependency>

        <!-- https://mvnrepository.com/artifact/com.zaxxer/HikariCP -->
        <dependency>
            <groupId>com.zaxxer</groupId>
            <artifactId>HikariCP</artifactId>
            <version>6.3.0</version>
        </dependency>

        <!-- https://mvnrepository.com/artifact/org.mariadb.jdbc/mariadb-java-client -->
        <dependency>
            <groupId>org.mariadb.jdbc</groupId>
            <artifactId>mariadb-java-client</artifactId>
            <version>3.5.3</version>
            <scope>runtime</scope>
        </dependency>

        <!-- https://mvnrepository.com/artifact/org.htmlunit/htmlunit -->
        <dependency>
            <groupId>org.htmlunit</groupId>
            <artifactId>htmlunit</artifactId>
            <version>4.11.1</version>
        </dependency>

        <!-- https://mvnrepository.com/artifact/com.opencsv/opencsv -->
        <dependency>
            <groupId>com.opencsv</groupId>
            <artifactId>opencsv</artifactId>
            <version>5.11</version>
        </dependency>

        <!-- https://mvnrepository.com/artifact/org.mnode.ical4j/ical4j -->
        <dependency>
            <groupId>org.mnode.ical4j</groupId>
            <artifactId>ical4j</artifactId>
            <version>4.1.1</version>
        </dependency>

        <!-- https://mvnrepository.com/artifact/com.google.code.gson/gson -->
>>>>>>> 87641ccc
        <dependency>
            <groupId>org.yaml</groupId>
            <artifactId>snakeyaml</artifactId>
            <version>2.4</version>
        </dependency>
    </dependencies>

    <reporting>
        <plugins>
            <plugin>
                <groupId>org.apache.maven.plugins</groupId>
                <artifactId>maven-javadoc-plugin</artifactId>
                <version>3.11.2</version>
            </plugin>
        </plugins>
    </reporting>

    <profiles>
        <profile>
            <id>release</id>
            <build>
                <plugins>
                    <plugin>
                        <groupId>org.apache.maven.plugins</groupId>
                        <artifactId>maven-source-plugin</artifactId>
                        <version>3.3.1</version>
                        <executions>
                            <execution>
                                <id>attach-sources</id>
                                <goals>
                                    <goal>jar-no-fork</goal>
                                </goals>
                            </execution>
                        </executions>
                    </plugin>
                    <plugin>
                        <groupId>org.apache.maven.plugins</groupId>
                        <artifactId>maven-javadoc-plugin</artifactId>
                        <version>3.11.2</version>
                        <executions>
                            <execution>
                                <id>attach-javadocs</id>
                                <goals>
                                    <goal>jar</goal>
                                </goals>
                            </execution>
                        </executions>
                    </plugin>
                    <!--                    <plugin>-->
                    <!--                        <groupId>org.apache.maven.plugins</groupId>-->
                    <!--                        <artifactId>maven-gpg-plugin</artifactId>-->
                    <!--                        <version>3.2.4</version>-->
                    <!--                        <executions>-->
                    <!--                            <execution>-->
                    <!--                                <id>sign-artifacts</id>-->
                    <!--                                <phase>verify</phase>-->
                    <!--                                <goals>-->
                    <!--                                    <goal>sign</goal>-->
                    <!--                                </goals>-->
                    <!--                            </execution>-->
                    <!--                        </executions>-->
                    <!--                    </plugin>-->
                </plugins>
            </build>
        </profile>
    </profiles>

    <build>
        <defaultGoal>clean package</defaultGoal>
        <plugins>
            <plugin>
                <groupId>org.apache.maven.plugins</groupId>
                <artifactId>maven-compiler-plugin</artifactId>
                <version>3.14.0</version>
                <configuration>
                    <source>${java.version}</source>
                    <target>${java.version}</target>
                </configuration>
            </plugin>

            <plugin>
                <groupId>org.apache.maven.plugins</groupId>
                <artifactId>maven-jar-plugin</artifactId>
                <version>3.4.2</version>
                <configuration>
                    <archive>
                        <manifest>
                            <mainClass>${project.mainClass}</mainClass>
                        </manifest>
                    </archive>
                </configuration>
            </plugin>

            <plugin>
                <groupId>org.apache.maven.plugins</groupId>
                <artifactId>maven-shade-plugin</artifactId>
                <version>3.6.0</version>
                <executions>
                    <execution>
                        <phase>package</phase>
                        <goals>
                            <goal>shade</goal>
                        </goals>
                        <configuration>
                            <createDependencyReducedPom>false</createDependencyReducedPom>
                        </configuration>
                    </execution>
                </executions>
            </plugin>

            <plugin>
                <groupId>org.codehaus.mojo</groupId>
                <artifactId>exec-maven-plugin</artifactId>
                <version>3.5.0</version>
                <executions>
                    <execution>
                        <goals>
                            <goal>exec</goal>
                        </goals>
                    </execution>
                </executions>
                <configuration>
                    <executable>java</executable>
                    <arguments>
                        <argument>-classpath</argument>
                        <!-- automatically creates the classpath using all project dependencies,
                             also adding the project build directory -->
                        <classpath/>
                        <argument>${project.mainClass}</argument>
                    </arguments>
                    <workingDirectory>${project.basedir}/run</workingDirectory>
                </configuration>
            </plugin>

            <plugin>
                <groupId>org.codehaus.mojo</groupId>
                <artifactId>templating-maven-plugin</artifactId>
                <version>3.0.0</version>
                <executions>
                    <execution>
                        <id>filter-src</id>
                        <goals>
                            <goal>filter-sources</goal>
                        </goals>
                    </execution>
                </executions>
            </plugin>

            <plugin>
                <groupId>org.apache.maven.plugins</groupId>
                <artifactId>maven-site-plugin</artifactId>
                <version>3.21.0</version>
                <dependencies>
                    <dependency>
                        <groupId>net.trajano.wagon</groupId>
                        <artifactId>wagon-git</artifactId>
                        <version>2.0.4</version>
                    </dependency>
                    <dependency>
                        <groupId>org.apache.maven.doxia</groupId>
                        <artifactId>doxia-module-markdown</artifactId>
                        <version>2.0.0</version>
                    </dependency>
                </dependencies>
            </plugin>

            <plugin>
                <groupId>org.apache.maven.plugins</groupId>
                <artifactId>maven-release-plugin</artifactId>
                <version>3.1.1</version>
                <configuration>
                    <autoVersionSubmodules>true</autoVersionSubmodules>
                    <tagNameFormat>@{project.version}</tagNameFormat>
                    <scmCommentPrefix xml:space="preserve">[RELEASE] </scmCommentPrefix>
                    <goals>install deploy site-deploy
                    </goals> <!-- install is here to fix javadoc generation in multi-module projects -->
                    <releaseProfiles>release</releaseProfiles>
                </configuration>
            </plugin>
        </plugins>

        <pluginManagement>
            <!-- lock down plugins versions to avoid using Maven defaults (may be moved to parent pom) -->
            <plugins>
                <!-- clean lifecycle, see https://maven.apache.org/ref/current/maven-core/lifecycles.html#clean_Lifecycle -->
                <plugin>
                    <artifactId>maven-clean-plugin</artifactId>
                    <version>3.4.1</version>
                </plugin>
                <!-- default lifecycle, jar packaging: see https://maven.apache.org/ref/current/maven-core/default-bindings.html#Plugin_bindings_for_jar_packaging -->
                <plugin>
                    <artifactId>maven-resources-plugin</artifactId>
                    <version>3.3.1</version>
                </plugin>
                <plugin>
                    <artifactId>maven-compiler-plugin</artifactId>
                    <version>3.14.0</version>
                </plugin>
                <plugin>
                    <artifactId>maven-surefire-plugin</artifactId>
                    <version>3.5.3</version>
                </plugin>
                <plugin>
                    <artifactId>maven-jar-plugin</artifactId>
                    <version>3.4.2</version>
                </plugin>
                <plugin>
                    <artifactId>maven-install-plugin</artifactId>
                    <version>3.1.4</version>
                </plugin>
                <plugin>
                    <artifactId>maven-deploy-plugin</artifactId>
                    <version>3.1.4</version>
                </plugin>
                <!-- site lifecycle, see https://maven.apache.org/ref/current/maven-core/lifecycles.html#site_Lifecycle -->
                <plugin>
                    <artifactId>maven-site-plugin</artifactId>
                    <version>3.21.0</version>
                </plugin>
                <plugin>
                    <artifactId>maven-project-info-reports-plugin</artifactId>
                    <version>3.9.0</version>
                </plugin>
            </plugins>
        </pluginManagement>

        <resources>
            <resource>
                <directory>src/main/resources</directory>
                <filtering>true</filtering>
            </resource>
        </resources>
    </build>
</project><|MERGE_RESOLUTION|>--- conflicted
+++ resolved
@@ -6,11 +6,7 @@
 
     <groupId>fr.farmvivi.discordbot</groupId>
     <artifactId>discordbot</artifactId>
-<<<<<<< HEAD
-    <version>3.0.0-SNAPSHOT</version>
-=======
     <version>2.3.27-SNAPSHOT</version>
->>>>>>> 87641ccc
 
     <name>DiscordBot Core</name>
     <description>Core framework for Discord Bot with plugin support</description>
@@ -56,89 +52,7 @@
             <version>5.5.1</version>
         </dependency>
 
-<<<<<<< HEAD
         <!-- https://mvnrepository.com/artifact/org.yaml/snakeyaml -->
-=======
-        <!-- https://maven.lavalink.dev/#/releases/dev/arbjerg/lavaplayer -->
-        <dependency>
-            <groupId>dev.arbjerg</groupId>
-            <artifactId>lavaplayer</artifactId>
-            <version>2.2.3</version>
-        </dependency>
-
-        <!-- https://maven.lavalink.dev/#/releases/dev/lavalink/youtube/common -->
-        <dependency>
-            <groupId>dev.lavalink.youtube</groupId>
-            <artifactId>common</artifactId>
-            <version>1.13.2</version>
-        </dependency>
-
-        <!-- https://maven.lavalink.dev/#/releases/dev/lavalink/youtube/v2 -->
-        <dependency>
-            <groupId>dev.lavalink.youtube</groupId>
-            <artifactId>v2</artifactId>
-            <version>1.13.2</version>
-        </dependency>
-
-        <!-- https://maven.topi.wtf/#/releases/com/github/topi314/lavasrc/lavasrc -->
-        <dependency>
-            <groupId>com.github.topi314.lavasrc</groupId>
-            <artifactId>lavasrc</artifactId>
-            <version>4.6.0</version>
-        </dependency>
-
-        <!-- https://maven.topi.wtf/#/releases/com/github/topi314/lavasrc/protocol-jvm -->
-        <dependency>
-            <groupId>com.github.topi314.lavasrc</groupId>
-            <artifactId>protocol-jvm</artifactId>
-            <version>4.6.0</version>
-        </dependency>
-
-        <!-- https://mvnrepository.com/artifact/net.sf.trove4j/trove4j -->
-        <dependency>
-            <groupId>net.sf.trove4j</groupId>
-            <artifactId>trove4j</artifactId>
-            <version>3.0.3</version>
-        </dependency>
-
-        <!-- https://mvnrepository.com/artifact/com.zaxxer/HikariCP -->
-        <dependency>
-            <groupId>com.zaxxer</groupId>
-            <artifactId>HikariCP</artifactId>
-            <version>6.3.0</version>
-        </dependency>
-
-        <!-- https://mvnrepository.com/artifact/org.mariadb.jdbc/mariadb-java-client -->
-        <dependency>
-            <groupId>org.mariadb.jdbc</groupId>
-            <artifactId>mariadb-java-client</artifactId>
-            <version>3.5.3</version>
-            <scope>runtime</scope>
-        </dependency>
-
-        <!-- https://mvnrepository.com/artifact/org.htmlunit/htmlunit -->
-        <dependency>
-            <groupId>org.htmlunit</groupId>
-            <artifactId>htmlunit</artifactId>
-            <version>4.11.1</version>
-        </dependency>
-
-        <!-- https://mvnrepository.com/artifact/com.opencsv/opencsv -->
-        <dependency>
-            <groupId>com.opencsv</groupId>
-            <artifactId>opencsv</artifactId>
-            <version>5.11</version>
-        </dependency>
-
-        <!-- https://mvnrepository.com/artifact/org.mnode.ical4j/ical4j -->
-        <dependency>
-            <groupId>org.mnode.ical4j</groupId>
-            <artifactId>ical4j</artifactId>
-            <version>4.1.1</version>
-        </dependency>
-
-        <!-- https://mvnrepository.com/artifact/com.google.code.gson/gson -->
->>>>>>> 87641ccc
         <dependency>
             <groupId>org.yaml</groupId>
             <artifactId>snakeyaml</artifactId>
